--- conflicted
+++ resolved
@@ -19,23 +19,15 @@
         print("Delete existing migrations at: %s" % DIR_MIGRATIONS)
         shutil.rmtree(DIR_MIGRATIONS)
 
-<<<<<<< HEAD
     print("Reset database")
     local("python manage.py reset_db --noinput")
     local("python manage.py makemigrations mex")
     local("python manage.py migrate --noinput --run-syncdb")
     local("python manage.py create_demo_user")
-=======
-    print('Reset database')
-    local('python manage.py reset_db --noinput')
-    local('python manage.py makemigrations mex')
-    local('python manage.py migrate --noinput --run-syncdb')
-    local('python manage.py create_demo_user')
 
 
 @task
 def update():
     """Apply migrations"""
-    print('Applying migrations.')
-    local('python manage.py migrate --noinput --run-syncdb')
->>>>>>> 74b5a9ae
+    print("Applying migrations.")
+    local("python manage.py migrate --noinput --run-syncdb")